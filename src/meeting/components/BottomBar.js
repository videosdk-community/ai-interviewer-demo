--- conflicted
+++ resolved
@@ -365,14 +365,8 @@
           Icon={localWebcamOn ? WebcamOnIcon : WebcamOffIcon}
           onClick={async () => {
             const track = await createCameraVideoTrack({
-<<<<<<< HEAD
-              // cameraId: selectedWebcam.id,
-              optimizationMode: "motion",
-              encoderConfig: "h1080p_w1920p",
-=======
               optimizationMode: "motion",
               encoderConfig: "h720p_w1280p",
->>>>>>> 3fa2aa6d
               facingMode: "environment",
               multiStream: false,
             });
@@ -432,19 +426,11 @@
                   handleCloseWebCam();
                   setSelectWebcamDeviceId(deviceId);
                   const track = await createCameraVideoTrack({
-<<<<<<< HEAD
                     cameraId: deviceId,
                     optimizationMode: "motion",
                     encoderConfig: "h1080p_w1920p",
                     facingMode: "environment",
                     multiStream: false,
-=======
-                    optimizationMode: "motion",
-                    encoderConfig: "h720p_w1280p",
-                    facingMode: "environment",
-                    multiStream: false,
-                    cameraId: deviceId,
->>>>>>> 3fa2aa6d
                   });
                   changeWebcam(track);
                 }}
